before_script:
  # paths to local or network installations (the riscv toolchain and 
  # verilator are not built in the ci job as in travis)
  - export QUESTASIM_HOME=/usr/pack/modelsim-10.6b-kgf/questasim/
  - export QUESTASIM_VERSION=-10.6b
  - export QUESTASIM_FLAGS=-noautoldlibpath
  - export CXX=g++-7.2.0 CC=gcc-7.2.0
  - export RISCV=/usr/scratch2/larain1/gitlabci/riscv_install
  - export VERILATOR_ROOT=/usr/scratch2/larain1/gitlabci/verilator-3.924
  # setup dependent paths
  - export PATH=${RISCV}/bin:$VERILATOR_ROOT/bin:${PATH}
  - export LIBRARY_PATH=$RISCV/lib
  - export LD_LIBRARY_PATH=$RISCV/lib:/usr/pack/gcc-7.2.0-af/linux-x64/lib64/
  - export C_INCLUDE_PATH=$RISCV/include:$VERILATOR_ROOT/include:/usr/pack/gcc-7.2.0-af/linux-x64/include
  - export CPLUS_INCLUDE_PATH=$RISCV/include:$VERILATOR_ROOT/include:/usr/pack/gcc-7.2.0-af/linux-x64/include
  # number of parallel jobs to use for make commands and simulation
  - export NUM_JOBS=4
  - ci/make-tmp.sh
  - git submodule update --init --recursive
  
variables:
  GIT_SUBMODULE_STRATEGY: recursive

stages:
  - build
  - test_std
<<<<<<< HEAD
  - test_serpent
=======
>>>>>>> 1e9ebbbd

###################################
# prepare

build:
  stage: build
  script:
    - ci/build-riscv-tests.sh
  artifacts:
      paths:
        - tmp 

###################################
# tests with standard cache system

# rv64ui-p-* and rv64ui-v-* tests    
asm-quest:
  stage: test_std
  script:
    - make -j${NUM_JOBS} run-asm-tests questa_version=$QUESTASIM_VERSION
  dependencies:
    - build
    
bench-quest:
  stage: test_std
  script:
    - make -j${NUM_JOBS} run-benchmarks questa_version=$QUESTASIM_VERSION
  dependencies:
    - build    

# rv64ui-p-* tests
asm1-ver:
  stage: test_std
  script:
    - make -j${NUM_JOBS} run-asm-tests1-verilator verilator=$VERILATOR_ROOT/bin/verilator
  dependencies:
    - build

# rv64ui-v-* tests
asm2-ver:
  stage: test_std
  script:
    - make -j${NUM_JOBS} run-asm-tests2-verilator verilator=$VERILATOR_ROOT/bin/verilator
  dependencies:
    - build    

bench-ver:
  stage: test_std
  script:
    - make -j${NUM_JOBS} run-benchmarks-verilator verilator=$VERILATOR_ROOT/bin/verilator
  dependencies:
    - build
<<<<<<< HEAD

###################################
# tests with serpent cache system

# rv64ui-p-* and rv64ui-v-* tests    
serp-asm-quest:
  stage: test_serpent
  script:
    - make -j${NUM_JOBS} run-asm-tests questa_version=$QUESTASIM_VERSION define=SERPENT_PULP+AXI64_CACHE_PORTS
  dependencies:
    - build
    
serp-bench-quest:
  stage: test_serpent
  script:
    - make -j${NUM_JOBS} run-benchmarks questa_version=$QUESTASIM_VERSION define=SERPENT_PULP+AXI64_CACHE_PORTS
  dependencies:
    - build    

# rv64ui-p-* tests
serp-asm1-ver:
  stage: test_serpent
  script:
    - make -j${NUM_JOBS} run-asm-tests1-verilator verilator=$VERILATOR_ROOT/bin/verilator define=SERPENT_PULP+AXI64_CACHE_PORTS
  dependencies:
    - build

# rv64ui-v-* tests
serp-asm2-ver:
  stage: test_serpent
  script:
    - make -j${NUM_JOBS} run-asm-tests2-verilator verilator=$VERILATOR_ROOT/bin/verilator define=SERPENT_PULP+AXI64_CACHE_PORTS
  dependencies:
    - build    

serp-bench-ver:
  stage: test_serpent
  script:
    - make -j${NUM_JOBS} run-benchmarks-verilator verilator=$VERILATOR_ROOT/bin/verilator define=SERPENT_PULP+AXI64_CACHE_PORTS
  dependencies:
    - build

serp-icache-quest:
  stage: test_serpent
  script:
    - cd tb/tb_serpent_icache/
    - make simc
    - "grep 'CI: PASSED' summary.rep"
  dependencies:
    - build    







=======
>>>>>>> 1e9ebbbd
<|MERGE_RESOLUTION|>--- conflicted
+++ resolved
@@ -24,10 +24,7 @@
 stages:
   - build
   - test_std
-<<<<<<< HEAD
   - test_serpent
-=======
->>>>>>> 1e9ebbbd
 
 ###################################
 # prepare
@@ -80,7 +77,6 @@
     - make -j${NUM_JOBS} run-benchmarks-verilator verilator=$VERILATOR_ROOT/bin/verilator
   dependencies:
     - build
-<<<<<<< HEAD
 
 ###################################
 # tests with serpent cache system
@@ -131,12 +127,3 @@
     - "grep 'CI: PASSED' summary.rep"
   dependencies:
     - build    
-
-
-
-
-
-
-
-=======
->>>>>>> 1e9ebbbd
