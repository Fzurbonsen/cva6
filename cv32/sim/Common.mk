--- conflicted
+++ resolved
@@ -68,15 +68,9 @@
 #      *_TAG:    Not yet supported (TODO).
 #                
 
-<<<<<<< HEAD
-CV32E40P_REPO   ?= https://github.com/silabs-oysteink/cv32e40p
-CV32E40P_BRANCH ?= silabs-oysteink_tracer-trigger-ebreak
-CV32E40P_HASH   ?= head
-=======
 CV32E40P_REPO   ?= https://github.com/openhwgroup/cv32e40p
 CV32E40P_BRANCH ?= master
 CV32E40P_HASH   ?= 769e00c
->>>>>>> f4a0cfd2
 
 RISCVDV_REPO    ?= https://github.com/google/riscv-dv
 RISCVDV_BRANCH  ?= master
