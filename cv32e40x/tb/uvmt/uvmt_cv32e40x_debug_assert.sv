--- conflicted
+++ resolved
@@ -55,7 +55,6 @@
   // Single clock, single reset design, use default clocking
   default clocking @(posedge cov_assert_if.clk_i); endclocking
   default disable iff !(cov_assert_if.rst_ni);
-<<<<<<< HEAD
   
   assign cov_assert_if.is_ebreak =
     cov_assert_if.wb_stage_instr_valid_i
@@ -74,31 +73,11 @@
     && (cov_assert_if.wb_stage_instr_rdata_i[6:0]   == 7'h33);
 
   assign mtvec_addr = {cov_assert_if.mtvec[31:2], 2'b00};
-=======
-
-  assign cov_assert_if.is_ebreak = cov_assert_if.is_decoding &
-                                   cov_assert_if.id_stage_instr_valid_i &
-                     (cov_assert_if.id_stage_instr_rdata_i == 32'h00100073) &
-                     cov_assert_if.id_stage_is_compressed == 1'b0;
-
-  assign cov_assert_if.is_cebreak = cov_assert_if.is_decoding &
-                                    cov_assert_if.id_stage_instr_valid_i &
-                     (cov_assert_if.id_stage_instr_rdata_i == 32'h00100073) &
-                     cov_assert_if.id_stage_is_compressed == 1'b1;
-
-  assign cov_assert_if.is_mulhsu = cov_assert_if.is_decoding &
-                                   cov_assert_if.id_stage_instr_valid_i &
-                                   cov_assert_if.id_stage_instr_rdata_i[31:25] == 7'h1 &
-                                   cov_assert_if.id_stage_instr_rdata_i[14:12] == 3'b010 &
-                                   cov_assert_if.id_stage_instr_rdata_i[6:0]   == 7'h33;
->>>>>>> e8d0eb7e
-
 
     // ---------------------------------------
     // Assertions
     // ---------------------------------------
 
-<<<<<<< HEAD
     // Helper sequence: Go to next WB retirement
 
     sequence s_conse_next_retire;  // Should only be used in consequent (not antecedent)
@@ -115,11 +94,6 @@
 
 
     // Check that we enter debug mode when expected. CSR checks are done in other assertions
-
-=======
-    // check that we enter debug mode when expected.
-    // CSR checks are done in other assertions
->>>>>>> e8d0eb7e
     property p_enter_debug;
         $changed(debug_cause_pri) && (debug_cause_pri != 0) && !cov_assert_if.debug_mode_q
         |->
@@ -134,16 +108,11 @@
     // Check that depc gets the correct value when debug mode is entered.
 
     property p_debug_mode_pc;
-<<<<<<< HEAD
         $rose(first_debug_ins)
         |->
         cov_assert_if.debug_mode_q && (cov_assert_if.wb_stage_pc == halt_addr_at_entry)
         && (cov_assert_if.depc_q == pc_at_dbg_req);
     endproperty   
-=======
-        $rose(first_debug_ins) |-> cov_assert_if.debug_mode_q && (prev_id_pc == halt_addr_at_entry) && (cov_assert_if.depc_q == pc_at_dbg_req);
-    endproperty
->>>>>>> e8d0eb7e
 
     a_debug_mode_pc: assert property(p_debug_mode_pc)
         else `uvm_error(info_tag, $sformatf("Debug mode entered with wrong pc. pc==%08x", cov_assert_if.wb_stage_pc));
@@ -184,7 +153,6 @@
     // Exclude single stepping as the sequence gets very complicated
 
     property p_cebreak_exception;
-<<<<<<< HEAD
         disable iff(!cov_assert_if.rst_ni)
         $rose(cov_assert_if.is_cebreak) && !cov_assert_if.debug_mode_q
         && !cov_assert_if.dcsr_q[2] && !cov_assert_if.dcsr_q[15]
@@ -194,14 +162,6 @@
         !cov_assert_if.debug_mode_q && (cov_assert_if.mcause_q[5:0] === cv32e40x_pkg::EXC_CAUSE_BREAKPOINT)
         && (cov_assert_if.mepc_q == pc_at_ebreak) && (cov_assert_if.wb_stage_pc == mtvec_addr);
         // TODO:ropeders need assertions for what happens if cebreak and req/irq?
-=======
-        disable iff(cov_assert_if.debug_req_i | !cov_assert_if.rst_ni)
-        $rose(cov_assert_if.is_cebreak) && cov_assert_if.dcsr_q[15] == 1'b0 && !cov_assert_if.debug_mode_q  && cov_assert_if.is_decoding && cov_assert_if.id_valid &&
-        !cov_assert_if.debug_req_i && !cov_assert_if.dcsr_q[2]
-        |-> (decode_valid) [->1:2] ##0  !cov_assert_if.debug_mode_q && (cov_assert_if.mcause_q[5:0] === cv32e40x_pkg::EXC_CAUSE_BREAKPOINT)
-                                                                && (cov_assert_if.mepc_q == pc_at_ebreak) &&
-                                                                   (cov_assert_if.id_stage_pc == cov_assert_if.mtvec);
->>>>>>> e8d0eb7e
     endproperty
 
     a_cebreak_exception: assert property(p_cebreak_exception)
@@ -212,7 +172,6 @@
     // Exclude single stepping as the sequence gets very complicated
 
     property p_ebreak_exception;
-<<<<<<< HEAD
         disable iff(!cov_assert_if.rst_ni)
         $rose(cov_assert_if.is_ebreak) && !cov_assert_if.dcsr_q[15]
         && !cov_assert_if.debug_mode_q && !cov_assert_if.dcsr_q[2]
@@ -223,17 +182,6 @@
         && (cov_assert_if.mepc_q == pc_at_ebreak) && (cov_assert_if.wb_stage_pc == mtvec_addr);
     endproperty
 
-=======
-        disable iff(cov_assert_if.debug_req_i | !cov_assert_if.rst_ni)
-        $rose(cov_assert_if.is_ebreak) && cov_assert_if.dcsr_q[15] == 1'b0 && !cov_assert_if.debug_mode_q  && cov_assert_if.is_decoding && cov_assert_if.id_valid &&
-        !cov_assert_if.debug_req_i && !cov_assert_if.dcsr_q[2]
-        |-> (decode_valid) [->1:2] ##0  !cov_assert_if.debug_mode_q && (cov_assert_if.mcause_q[5:0] === cv32e40x_pkg::EXC_CAUSE_BREAKPOINT)
-                                                                && (cov_assert_if.mepc_q == pc_at_ebreak) &&
-                                                                   (cov_assert_if.id_stage_pc == cov_assert_if.mtvec);
-    endproperty
-
-    // TODO: Fails formal as above
->>>>>>> e8d0eb7e
     a_ebreak_exception: assert property(p_ebreak_exception)
         else `uvm_error(info_tag,$sformatf("Exception not entered correctly after ebreak with dcsr.ebreak=0"));
 
@@ -255,16 +203,11 @@
     // ebreak during debug mode results in relaunch
 
     property p_ebreak_during_debug_mode;
-<<<<<<< HEAD
         $rose(cov_assert_if.is_ebreak) && cov_assert_if.debug_mode_q
         |->
         s_conse_next_retire
         ##0 cov_assert_if.debug_mode_q && (cov_assert_if.wb_stage_pc == halt_addr_at_entry);
         // TODO should check no change in dpc and dcsr
-=======
-        $rose(cov_assert_if.is_ebreak) ##0 cov_assert_if.debug_mode_q   |-> decode_valid [->2] ##0 cov_assert_if.debug_mode_q &&
-                                                     (cov_assert_if.id_stage_pc == halt_addr_at_entry); // TODO should check no change in dpc and dcsr
->>>>>>> e8d0eb7e
     endproperty
 
     a_ebreak_during_debug_mode: assert property(p_ebreak_during_debug_mode)
@@ -274,7 +217,6 @@
     // Trigger match results in debug mode
 
     property p_trigger_match;
-<<<<<<< HEAD
         cov_assert_if.trigger_match_i ##0 cov_assert_if.tdata1[2] ##0 !cov_assert_if.debug_mode_q
         |->
         s_conse_next_retire
@@ -286,18 +228,6 @@
         else `uvm_error(info_tag,
             $sformatf("Debug mode not correctly entered after trigger match depc=%08x, tdata2=%08x",
                 cov_assert_if.depc_q, tdata2_at_entry));
-
-=======
-        cov_assert_if.trigger_match_i ##0 cov_assert_if.tdata1[2] ##0 !cov_assert_if.debug_mode_q ##0 cov_assert_if.id_stage_instr_valid_i ##0 cov_assert_if.is_decoding
-        |-> decode_valid [->2] ##0 (cov_assert_if.debug_mode_q && (cov_assert_if.dcsr_q[8:6]=== cv32e40x_pkg::DBG_CAUSE_TRIGGER) &&
-                                                            (cov_assert_if.depc_q == tdata2_at_entry)) &&
-                                                            (cov_assert_if.id_stage_pc == halt_addr_at_entry);
-    endproperty
-
-    a_trigger_match: assert property(p_trigger_match)
-        else
-            `uvm_error(info_tag, $sformatf("Debug mode not correctly entered after trigger match depc=%08x,  tdata2=%08x", cov_assert_if.depc_q, tdata2_at_entry));
->>>>>>> e8d0eb7e
 
     // Address match without trigger enabled should NOT result in debug mode
 
@@ -377,7 +307,6 @@
     // Accessing debug regs in m-mode is illegal
 
     property p_debug_regs_mmode;
-<<<<<<< HEAD
         int tmp;
         cov_assert_if.ex_stage_csr_en && cov_assert_if.ex_valid && !cov_assert_if.debug_mode_q
         && cov_assert_if.ex_stage_instr_rdata_i[31:20] inside {'h7B0, 'h7B1, 'h7B2, 'h7B3}
@@ -385,10 +314,6 @@
         |=>
         (cov_assert_if.wb_stage_pc == tmp) [->1]
         ##0 cov_assert_if.illegal_insn_i;
-=======
-        cov_assert_if.csr_access && !cov_assert_if.debug_mode_q && cov_assert_if.id_stage_instr_rdata_i[31:20] inside {'h7B0, 'h7B1, 'h7B2, 'h7B3} |->
-                 cov_assert_if.illegal_insn_i;
->>>>>>> e8d0eb7e
     endproperty
 
     a_debug_regs_mmode : assert property(p_debug_regs_mmode)
@@ -407,12 +332,7 @@
         else `uvm_error(info_tag, "PC not set to exception handler after single step with exception");
 
 
-<<<<<<< HEAD
     // Trigger during single step 
-
-=======
-    // Trigger during single step
->>>>>>> e8d0eb7e
     property p_single_step_trigger;
         !cov_assert_if.debug_mode_q && cov_assert_if.dcsr_q[2]
         && cov_assert_if.addr_match && cov_assert_if.wb_valid && cov_assert_if.tdata1[2]
@@ -502,12 +422,7 @@
 
 
     // Check that trigger regs cannot be written from M-mode
-<<<<<<< HEAD
     // TSEL, and TDATA3 are tied to zero, hence no register to check 
-
-=======
-    // TSEL, and TDATA3 are tied to zero, hence no register to check
->>>>>>> e8d0eb7e
     property p_mmode_tdata1_write;
         !cov_assert_if.debug_mode_q && cov_assert_if.csr_access && cov_assert_if.csr_op == 'h1
         && cov_assert_if.wb_stage_instr_rdata_i[31:20] == 'h7A1
@@ -556,12 +471,7 @@
         else
             `uvm_error(info_tag, "Minstret not counting when mcountinhibit[2] is cleared!");
 
-<<<<<<< HEAD
-
     // Check debug_req_i and irq on same cycle. 
-=======
-    // Check debug_req_i and irq on same cycle.
->>>>>>> e8d0eb7e
     // Should result in debug mode with regular pc in depc,
     // not pc from interrupt handler
     // PC is checked in another assertion
@@ -580,19 +490,12 @@
     // debug_req at reset should result in debug mode and no instructions executed
 
     property p_debug_at_reset;
-<<<<<<< HEAD
         (cov_assert_if.ctrl_fsm_cs == cv32e40x_pkg::RESET) && cov_assert_if.debug_req_i
         |->
         s_conse_next_retire
         ##0 cov_assert_if.debug_mode_q && (cov_assert_if.depc_q == boot_addr_at_entry);
     endproperty    
-=======
-        cov_assert_if.ctrl_fsm_cs == cv32e40x_pkg::RESET && cov_assert_if.debug_req_i |->
-        decode_valid [->1:2] ##0 cov_assert_if.debug_mode_q && (cov_assert_if.depc_q == boot_addr_at_entry);
-
-    endproperty
->>>>>>> e8d0eb7e
-
+      
     a_debug_at_reset : assert property(p_debug_at_reset)
         else `uvm_error(info_tag, "Debug mode not entered correctly at reset!");
 
@@ -600,8 +503,6 @@
     // Check that we cover the case where a debug_req_i
     // comes while flushing due to an illegal insn, causing
     // dpc to be set to the exception handler entry addr
-<<<<<<< HEAD
-
     sequence s_illegal_insn_debug_req_ante;  // Antecedent
         wb_execs_illegal && !cov_assert_if.debug_mode_q
         ##1 cov_assert_if.debug_req_i && !cov_assert_if.debug_mode_q;
@@ -624,16 +525,6 @@
 
 
     // -------------------------------------------
-=======
-    property p_illegal_insn_debug_req;
-        (cov_assert_if.ctrl_fsm_cs == cv32e40x_pkg::FLUSH_EX | cov_assert_if.ctrl_fsm_cs == cv32e40x_pkg::FLUSH_WB) && cov_assert_if.illegal_insn_q & cov_assert_if.debug_req_i & !cov_assert_if.debug_mode_q|-> decode_valid [->1:2] ##0 cov_assert_if.debug_mode_q &&  cov_assert_if.depc_q == cov_assert_if.mtvec;
-    endproperty
-
-    a_illegal_insn_debug_req : assert property(p_illegal_insn_debug_req)
-        else
-            `uvm_error(info_tag, "Debug mode not entered correctly while handling illegal instruction!");
-// -------------------------------------------
->>>>>>> e8d0eb7e
     // Capture internal states for use in checking
     // -------------------------------------------
 
@@ -689,10 +580,6 @@
         cov_assert_if.in_wfi <= 1'b1;
       if (cov_assert_if.pending_enabled_irq || cov_assert_if.debug_req_i)
         cov_assert_if.in_wfi <= 1'b0;
-<<<<<<< HEAD
-=======
-
->>>>>>> e8d0eb7e
     end
   end
 
@@ -750,33 +637,12 @@
         if( !cov_assert_if.rst_ni) begin
             debug_cause_pri <= 3'b000;
         end else begin
-<<<<<<< HEAD
             if((cov_assert_if.ctrl_fsm_cs == cv32e40x_pkg::FUNCTIONAL) && !cov_assert_if.debug_mode_q) begin
                 if (cov_assert_if.trigger_match_i)
                     debug_cause_pri <= 3'b010;
                 else if(cov_assert_if.dcsr_q[15] && (cov_assert_if.is_ebreak || cov_assert_if.is_cebreak))
                     debug_cause_pri <= 3'b001;
                 else if(cov_assert_if.debug_req_i)
-=======
-            // Debug evaluated in decode state with valid instructions only
-            if(cov_assert_if.ctrl_fsm_cs == cv32e40x_pkg::DECODE & !cov_assert_if.debug_mode_q) begin
-                if(cov_assert_if.is_decoding & cov_assert_if.id_stage_instr_valid_i) begin
-                    if(cov_assert_if.trigger_match_i)
-                        debug_cause_pri <= 3'b010;
-                    else if((cov_assert_if.dcsr_q[15]) & (cov_assert_if.is_ebreak | cov_assert_if.is_cebreak))
-                        debug_cause_pri <= 3'b001;
-                    else if(cov_assert_if.debug_req_i)
-                        debug_cause_pri <= 3'b011;
-                    else if(cov_assert_if.dcsr_q[2])
-                        debug_cause_pri <= 3'b100;
-                    else
-                        debug_cause_pri <= 3'b000;
-
-                end
-
-            end else if(cov_assert_if.ctrl_fsm_cs == cv32e40x_pkg::DBG_TAKEN_IF) begin
-                if(cov_assert_if.debug_req_i) begin
->>>>>>> e8d0eb7e
                     debug_cause_pri <= 3'b011;
                 else if(cov_assert_if.dcsr_q[2])
                     debug_cause_pri <= 3'b100;
