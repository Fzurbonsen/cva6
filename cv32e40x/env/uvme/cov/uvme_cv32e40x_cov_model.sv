//
// Copyright 2020 OpenHW Group
// Copyright 2020 Datum Technology Corporation
//
// Licensed under the Solderpad Hardware Licence, Version 2.0 (the "License");
// you may not use this file except in compliance with the License.
// You may obtain a copy of the License at
//
//     https://solderpad.org/licenses/
//
// Unless required by applicable law or agreed to in writing, software
// distributed under the License is distributed on an "AS IS" BASIS,
// WITHOUT WARRANTIES OR CONDITIONS OF ANY KIND, either express or implied.
// See the License for the specific language governing permissions and
// limitations under the License.
//


`ifndef __UVME_CV32E40X_COV_MODEL_SV__
`define __UVME_CV32E40X_COV_MODEL_SV__


/**
 * Component encapsulating CV32E40X environment's functional coverage model.
 */
class uvme_cv32e40x_cov_model_c extends uvm_component;

   // Objects
   uvme_cv32e40x_cfg_c    cfg;
   uvme_cv32e40x_cntxt_c  cntxt;

   uvme_interrupt_covg    interrupt_covg;
   uvme_debug_covg        debug_covg;
<<<<<<< HEAD
   uvme_exceptions_covg   exceptions_covg;
=======
   uvme_counters_covg     counters_covg;
>>>>>>> 2592b71d

   `uvm_component_utils_begin(uvme_cv32e40x_cov_model_c)
      `uvm_field_object(cfg  , UVM_DEFAULT)
      `uvm_field_object(cntxt, UVM_DEFAULT)
   `uvm_component_utils_end

   /**
    * Default constructor.
    */
   extern function new(string name="uvme_cv32e40x_cov_model", uvm_component parent=null);

   /**
    * Ensures cfg & cntxt handles are not null.
    */
   extern virtual function void build_phase(uvm_phase phase);

   /**
    * Connects ISA coverage model to interrupt coverage model
    */
   extern virtual function void connect_phase(uvm_phase phase);

   /**
    * Describe uvme_cv32e40x_cov_model_c::run_phase()
    */
   extern virtual task run_phase(uvm_phase phase);

endclass : uvme_cv32e40x_cov_model_c


function uvme_cv32e40x_cov_model_c::new(string name="uvme_cv32e40x_cov_model", uvm_component parent=null);

   super.new(name, parent);

endfunction : new

function void uvme_cv32e40x_cov_model_c::build_phase(uvm_phase phase);

   super.build_phase(phase);

   void'(uvm_config_db#(uvme_cv32e40x_cfg_c)::get(this, "", "cfg", cfg));
   if (!cfg) begin
      `uvm_fatal("CFG", "Configuration handle is null")
   end

   void'(uvm_config_db#(uvme_cv32e40x_cntxt_c)::get(this, "", "cntxt", cntxt));
   if (!cntxt) begin
      `uvm_fatal("CNTXT", "Context handle is null")
   end

   interrupt_covg = uvme_interrupt_covg::type_id::create("interrupt_covg", this);
   uvm_config_db#(uvma_core_cntrl_cfg_c)::set(this, "interrupt_covg", "cfg", cfg);

   debug_covg = uvme_debug_covg::type_id::create("debug_covg", this);
   uvm_config_db#(uvme_cv32e40x_cntxt_c)::set(this, "debug_covg", "cntxt", cntxt);

<<<<<<< HEAD
   exceptions_covg = uvme_exceptions_covg::type_id::create("exceptions_covg", this);
=======
   counters_covg = uvme_counters_covg::type_id::create("counters_covg", this);
   uvm_config_db#(uvma_core_cntrl_cfg_c)::set(this, "counters_covg", "cfg", cfg);
>>>>>>> 2592b71d

endfunction : build_phase

function void uvme_cv32e40x_cov_model_c::connect_phase(uvm_phase phase);

   super.connect_phase(phase);

endfunction : connect_phase

task uvme_cv32e40x_cov_model_c::run_phase(uvm_phase phase);

   super.run_phase(phase);

endtask : run_phase


`endif // __UVME_CV32E40X_COV_MODEL_SV__<|MERGE_RESOLUTION|>--- conflicted
+++ resolved
@@ -31,11 +31,8 @@
 
    uvme_interrupt_covg    interrupt_covg;
    uvme_debug_covg        debug_covg;
-<<<<<<< HEAD
    uvme_exceptions_covg   exceptions_covg;
-=======
    uvme_counters_covg     counters_covg;
->>>>>>> 2592b71d
 
    `uvm_component_utils_begin(uvme_cv32e40x_cov_model_c)
       `uvm_field_object(cfg  , UVM_DEFAULT)
@@ -91,12 +88,10 @@
    debug_covg = uvme_debug_covg::type_id::create("debug_covg", this);
    uvm_config_db#(uvme_cv32e40x_cntxt_c)::set(this, "debug_covg", "cntxt", cntxt);
 
-<<<<<<< HEAD
    exceptions_covg = uvme_exceptions_covg::type_id::create("exceptions_covg", this);
-=======
+
    counters_covg = uvme_counters_covg::type_id::create("counters_covg", this);
    uvm_config_db#(uvma_core_cntrl_cfg_c)::set(this, "counters_covg", "cfg", cfg);
->>>>>>> 2592b71d
 
 endfunction : build_phase
 
