--- conflicted
+++ resolved
@@ -102,13 +102,10 @@
     input  logic                                   instr_if_data_rvalid_i,
     input  logic [63:0]                            instr_if_data_rdata_i,
 
-<<<<<<< HEAD
-=======
     // DCache interface
     input  logic                                   dcache_en_i,
     input  logic                                   flush_dcache_i,
     output logic                                   flush_dcache_ack_o,
->>>>>>> 18481d58
     AXI_BUS.Master                                 data_if,
     AXI_BUS.Master                                 bypass_if
 );
