--- conflicted
+++ resolved
@@ -276,10 +276,6 @@
             return $sformatf("%-16s %s, %0d", mnemonic, regAddrToStr(sbe.rd), $signed(sbe.result));
 
         return $sformatf("%-16s %s, %s, %0d", mnemonic, regAddrToStr(sbe.rd), regAddrToStr(sbe.rs1), $signed(sbe.result));
-<<<<<<< HEAD
-
-=======
->>>>>>> eb3a9789
     endfunction // printIInstr
 
     function string printIuInstr(input string mnemonic);
@@ -288,10 +284,6 @@
         read_regs.push_back(sbe.rs1);
 
         return $sformatf("%-16s %s, %s, 0x%0x", mnemonic, regAddrToStr(sbe.rd), regAddrToStr(sbe.rs1), sbe.result);
-<<<<<<< HEAD
-
-=======
->>>>>>> eb3a9789
     endfunction // printIuInstr
 
     function string printSBInstr(input string mnemonic);
@@ -310,10 +302,6 @@
         result_regs.push_back(sbe.rd);
 
         return $sformatf("%-16s %s, 0x%0h", mnemonic, regAddrToStr(sbe.rd), sbe.result[31:12]);
-<<<<<<< HEAD
-
-=======
->>>>>>> eb3a9789
     endfunction // printUInstr
 
     function string printJump();
@@ -346,10 +334,6 @@
             return $sformatf("%-16s pc + %0d", mnemonic, $signed(sbe.result));
         else
             return $sformatf("%-16s %s, pc + %0d", mnemonic, regAddrToStr(sbe.rd), $signed(sbe.result));
-<<<<<<< HEAD
-
-=======
->>>>>>> eb3a9789
     endfunction // printUJInstr
 
     function string printCSRInstr(input string mnemonic);
@@ -416,10 +400,6 @@
         this.imm = sbe.result;
 
         return $sformatf("%-16s %s, %0d(%s)", mnemonic, regAddrToStr(sbe.rs2), $signed(sbe.result), regAddrToStr(sbe.rs1));
-<<<<<<< HEAD
-
-=======
->>>>>>> eb3a9789
     endfunction // printSInstr
 
     function string printMulInstr(logic is_op32);
