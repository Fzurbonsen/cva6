// Author: Florian Zaruba, ETH Zurich
// Date: 16.05.2017
// Description: Instruction Tracer Main Class
//
// Copyright (C) 2017 ETH Zurich, University of Bologna
// All rights reserved.
//
// This code is under development and not yet released to the public.
// Until it is released, the code is under the copyright of ETH Zurich and
// the University of Bologna, and may contain confidential and/or unpublished
// work. Any reuse/redistribution is strictly forbidden without written
// permission from ETH Zurich.
//
// Bug fixes and contributions will eventually be released under the
// SolderPad open hardware license in the context of the PULP platform
// (http://www.pulp-platform.org), under the copyright of ETH Zurich and the
// University of Bologna.
//

class instruction_tracer;
    // interface to the core
    virtual instruction_tracer_if tracer_if;
    // keep the decoded instructions in a queue
    logic [31:0] decode_queue [$];
    // keep the issued instructions in a queue
    logic [31:0] issue_queue [$];
    // issue scoreboard entries
    scoreboard_entry_t issue_sbe_queue [$];
    scoreboard_entry_t issue_sbe;

    // shadow copy of the register file
    logic [63:0] reg_file [32];
    // 64 bit clock tick count
    longint unsigned clk_ticks;
    int f;
    // address mapping
    // contains mappings of the form vaddr <-> paddr
    // should it print the instructions to the console
    logic display_instructions;
    logic [63:0] store_mapping[$], load_mapping[$], address_mapping;

    // static uvm_cmdline_processor uvcl = uvm_cmdline_processor::get_inst();


    function new(virtual instruction_tracer_if tracer_if, logic display_instructions);

        this.tracer_if = tracer_if;
        this.display_instructions = display_instructions;

    endfunction : new

    function void create_file(logic [5:0] cluster_id, logic [3:0] core_id);
        string fn;
        $sformat(fn, "trace_core_%h_%h.log", cluster_id, core_id);
        $display("[TRACER] Output filename is: %s", fn);

        this.f = $fopen(fn,"w");
    endfunction : create_file

    task trace();
        logic [31:0] decode_instruction, issue_instruction, issue_commit_instruction;
        scoreboard_entry_t commit_instruction;

        // initialize register 0
        reg_file [0] = 0;

        forever begin
            // new cycle, we are only interested if reset is de-asserted
            @(tracer_if.pck iff tracer_if.pck.rstn);
            // increment clock tick
            clk_ticks++;

            // -------------------
            // Instruction Decode
            // -------------------
            // we are decoding an instruction
            if (tracer_if.pck.fetch_valid && tracer_if.pck.fetch_ack) begin
                decode_instruction = tracer_if.pck.instruction;
                decode_queue.push_back(decode_instruction);
            end
            // -------------------
            // Instruction Issue
            // -------------------
            // we got a new issue ack, so put the element from the decode queue to
            // the issue queue
            if (tracer_if.pck.issue_ack && !tracer_if.pck.flush_unissued) begin
                issue_instruction = decode_queue.pop_front();
                issue_queue.push_back(issue_instruction);
                // also save the scoreboard entry to a separate issue queue
                issue_sbe_queue.push_back(scoreboard_entry_t'(tracer_if.pck.issue_sbe));
            end

            // --------------------
            // Address Translation
            // --------------------
            if (tracer_if.pck.st_valid) begin
                store_mapping.push_back(tracer_if.pck.st_paddr);
            end

            if (tracer_if.pck.ld_valid && !tracer_if.pck.ld_kill) begin
                load_mapping.push_back(tracer_if.pck.ld_paddr);
            end
            // --------------
            //  Commit
            // --------------
            // we are committing an instruction
<<<<<<< HEAD
            if (tracer_if.pck.commit_ack) begin
                commit_instruction = scoreboard_entry_t'(tracer_if.pck.commit_instr);
                issue_commit_instruction = issue_queue.pop_front();
                issue_sbe = issue_sbe_queue.pop_front();
                // check if the instruction retiring is a load or store, get the physical address accordingly
                if (tracer_if.pck.commit_instr.fu == LOAD)
                    address_mapping = load_mapping.pop_front();
                else if (tracer_if.pck.commit_instr.fu == STORE)
                    address_mapping = store_mapping.pop_front();
                // the scoreboards issue entry still contains the immediate value as a result
                // check if the write back is valid, if not we need to source the result from the register file
                // as the most recent version of this register will be there.
                if (tracer_if.pck.we) begin
                    printInstr(issue_sbe, issue_commit_instruction, tracer_if.pck.wdata, address_mapping, tracer_if.pck.priv_lvl);
                end else
                    printInstr(issue_sbe, issue_commit_instruction, reg_file[commit_instruction.rd], address_mapping, tracer_if.pck.priv_lvl);
=======
            for (int i = 0; i < 2; i++) begin
                if (tracer_if.pck.commit_ack[i]) begin
                    commit_instruction = scoreboard_entry'(tracer_if.pck.commit_instr[i]);
                    issue_commit_instruction = issue_queue.pop_front();
                    issue_sbe = issue_sbe_queue.pop_front();
                    // check if the instruction retiring is a load or store, get the physical address accordingly
                    if (tracer_if.pck.commit_instr[i].fu == LOAD)
                        address_mapping = load_mapping.pop_front();
                    else if (tracer_if.pck.commit_instr[i].fu == STORE)
                        address_mapping = store_mapping.pop_front();
                    // the scoreboards issue entry still contains the immediate value as a result
                    // check if the write back is valid, if not we need to source the result from the register file
                    // as the most recent version of this register will be there.
                    if (tracer_if.pck.we[i]) begin
                        printInstr(issue_sbe, issue_commit_instruction, tracer_if.pck.wdata[i], address_mapping, tracer_if.pck.priv_lvl);
                    end else
                        printInstr(issue_sbe, issue_commit_instruction, reg_file[commit_instruction.rd], address_mapping, tracer_if.pck.priv_lvl);
                end
>>>>>>> 32383707
            end
            // --------------
            // Exceptions
            // --------------
            if (tracer_if.pck.exception.valid) begin
                // print exception
                printException(tracer_if.pck.commit_instr[0].pc, tracer_if.pck.exception.cause, tracer_if.pck.exception.tval);
            end
            // ----------------------
            // Commit Registers
            // ----------------------
            // update shadow reg file here
            for (int i = 0; i < 2; i++)
                if (tracer_if.pck.we[i] && tracer_if.pck.waddr[i] != 5'b0) begin
                    reg_file[tracer_if.pck.waddr[i]] = tracer_if.pck.wdata[i];
                end

            // --------------
            // Flush Signals
            // --------------
            // flush un-issued instructions
            if (tracer_if.pck.flush_unissued) begin
                this.flushDecode();
            end
            // flush whole pipeline
            if (tracer_if.pck.flush) begin
                this.flush();
            end
        end

    endtask

    // flush all decoded instructions
    function void flushDecode ();
        decode_queue = {};
    endfunction

    // flush everything, we took an exception/interrupt
    function void flush ();
        this.flushDecode();
        // clear all elements in the queue
        issue_queue     = {};
        issue_sbe_queue = {};
        // also clear mappings
        store_mapping   = {};
        load_mapping    = {};
    endfunction

    function void printInstr(scoreboard_entry_t sbe, logic [31:0] instr, logic [63:0] result, logic [63:0] paddr, priv_lvl_t priv_lvl);
        instruction_trace_item iti = new ($time, clk_ticks, sbe, instr, this.reg_file, result, paddr, priv_lvl);
        // print instruction to console
        string print_instr = iti.printInstr();
        uvm_report_info( "Tracer",  print_instr, UVM_HIGH);
        $fwrite(this.f, {print_instr, "\n"});
    endfunction

    function void printException(logic [63:0] pc, logic [63:0] cause, logic [63:0] tval);
        exception_trace_item eti = new (pc, cause, tval);
        string print_ex = eti.printException();
        uvm_report_info( "Tracer",  print_ex, UVM_HIGH);
        $fwrite(this.f, {print_ex, "\n"});
    endfunction

    function void close();
        if (f)
            $fclose(this.f);
    endfunction

endclass : instruction_tracer<|MERGE_RESOLUTION|>--- conflicted
+++ resolved
@@ -104,27 +104,9 @@
             //  Commit
             // --------------
             // we are committing an instruction
-<<<<<<< HEAD
-            if (tracer_if.pck.commit_ack) begin
-                commit_instruction = scoreboard_entry_t'(tracer_if.pck.commit_instr);
-                issue_commit_instruction = issue_queue.pop_front();
-                issue_sbe = issue_sbe_queue.pop_front();
-                // check if the instruction retiring is a load or store, get the physical address accordingly
-                if (tracer_if.pck.commit_instr.fu == LOAD)
-                    address_mapping = load_mapping.pop_front();
-                else if (tracer_if.pck.commit_instr.fu == STORE)
-                    address_mapping = store_mapping.pop_front();
-                // the scoreboards issue entry still contains the immediate value as a result
-                // check if the write back is valid, if not we need to source the result from the register file
-                // as the most recent version of this register will be there.
-                if (tracer_if.pck.we) begin
-                    printInstr(issue_sbe, issue_commit_instruction, tracer_if.pck.wdata, address_mapping, tracer_if.pck.priv_lvl);
-                end else
-                    printInstr(issue_sbe, issue_commit_instruction, reg_file[commit_instruction.rd], address_mapping, tracer_if.pck.priv_lvl);
-=======
             for (int i = 0; i < 2; i++) begin
                 if (tracer_if.pck.commit_ack[i]) begin
-                    commit_instruction = scoreboard_entry'(tracer_if.pck.commit_instr[i]);
+                    commit_instruction = scoreboard_entry_t'(tracer_if.pck.commit_instr[i]);
                     issue_commit_instruction = issue_queue.pop_front();
                     issue_sbe = issue_sbe_queue.pop_front();
                     // check if the instruction retiring is a load or store, get the physical address accordingly
@@ -140,7 +122,6 @@
                     end else
                         printInstr(issue_sbe, issue_commit_instruction, reg_file[commit_instruction.rd], address_mapping, tracer_if.pck.priv_lvl);
                 end
->>>>>>> 32383707
             end
             // --------------
             // Exceptions
