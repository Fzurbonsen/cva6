// Copyright 2018 ETH Zurich and University of Bologna.
// Copyright and related rights are licensed under the Solderpad Hardware
// License, Version 0.51 (the "License"); you may not use this file except in
// compliance with the License.  You may obtain a copy of the License at
// http://solderpad.org/licenses/SHL-0.51. Unless required by applicable law
// or agreed to in writing, software, hardware and materials distributed under
// this License is distributed on an "AS IS" BASIS, WITHOUT WARRANTIES OR
// CONDITIONS OF ANY KIND, either express or implied. See the License for the
// specific language governing permissions and limitations under the License.
//
// Author: Florian Zaruba, ETH Zurich
// Date: 19.03.2017
// Description: Ariane Top-level module

import ariane_pkg::*;
//pragma translate_off
`ifndef VERILATOR
import instruction_tracer_pkg::*;
`endif
//pragma translate_on

module ariane #(
    parameter logic [63:0] CACHE_START_ADDR = 64'h8000_0000 // address on which to decide whether the request is cache-able or not
)(
    input  logic                clk_i,
    input  logic                rst_ni,
    // Core ID, Cluster ID and boot address are considered more or less static
    input  logic [63:0]         boot_addr_i,  // reset boot address
    input  logic [63:0]         hart_id_i,    // hart id in a multicore environment (reflected in a CSR)
	// memory side, AXI Master
    output ariane_axi::req_t    axi_req_o,
    input  ariane_axi::resp_t   axi_resp_i,
    // Interrupt inputs
    input  logic [1:0]          irq_i,        // level sensitive IR lines, mip & sip (async)
    input  logic                ipi_i,        // inter-processor interrupts (async)
    // Timer facilities
    input  logic                time_irq_i,   // timer interrupt in (async)
    input  logic                debug_req_i   // debug request (async)
);

    // ------------------------------------------
    // Global Signals
    // Signals connecting more than one module
    // ------------------------------------------
    riscv::priv_lvl_t           priv_lvl;
    exception_t                 ex_commit; // exception from commit stage
    branchpredict_t             resolved_branch;
    logic [63:0]                pc_commit;
    logic                       eret;
    logic [NR_COMMIT_PORTS-1:0] commit_ack;

    // --------------
    // PCGEN <-> CSR
    // --------------
    logic [63:0]              trap_vector_base_commit_pcgen;
    logic [63:0]              epc_commit_pcgen;
    // --------------
    // IF <-> ID
    // --------------
    frontend_fetch_t          fetch_entry_if_id;
    logic                     fetch_valid_if_id;
    logic                     decode_ack_id_if;

    // --------------
    // ID <-> ISSUE
    // --------------
    scoreboard_entry_t        issue_entry_id_issue;
    logic                     issue_entry_valid_id_issue;
    logic                     is_ctrl_fow_id_issue;
    logic                     issue_instr_issue_id;

    // --------------
    // ISSUE <-> EX
    // --------------
    fu_data_t                 fu_data_id_ex;
    logic [63:0]              pc_id_ex;
    logic                     is_compressed_instr_id_ex;
    // fixed latency units
    logic                     flu_ready_ex_id;
    logic [TRANS_ID_BITS-1:0] flu_trans_id_ex_id;
    logic                     flu_valid_ex_id;
    logic [63:0]              flu_result_ex_id;
    exception_t               flu_exception_ex_id;
    // ALU
    logic                     alu_valid_id_ex;
    // Branches and Jumps
    logic                     branch_valid_id_ex;

    branchpredict_sbe_t       branch_predict_id_ex;
    logic                     resolve_branch_ex_id;
    // LSU
    logic                     lsu_valid_id_ex;
    logic                     lsu_ready_ex_id;

    logic [TRANS_ID_BITS-1:0] load_trans_id_ex_id;
    logic [63:0]              load_result_ex_id;
    logic                     load_valid_ex_id;
    exception_t               load_exception_ex_id;

    logic [63:0]              store_result_ex_id;
    logic [TRANS_ID_BITS-1:0] store_trans_id_ex_id;
    logic                     store_valid_ex_id;
    exception_t               store_exception_ex_id;
    // MULT
    logic                     mult_valid_id_ex;
    // FPU
    logic                     fpu_ready_ex_id;
    logic                     fpu_valid_id_ex;
    logic [1:0]               fpu_fmt_id_ex;
    logic [2:0]               fpu_rm_id_ex;
    logic [TRANS_ID_BITS-1:0] fpu_trans_id_ex_id;
    logic [63:0]              fpu_result_ex_id;
    logic                     fpu_valid_ex_id;
    exception_t               fpu_exception_ex_id;
    // CSR
    logic                     csr_valid_id_ex;
    // --------------
    // EX <-> COMMIT
    // --------------
    // CSR Commit
    logic                     csr_commit_commit_ex;
    logic                     dirty_fp_state;
    // LSU Commit
    logic                     lsu_commit_commit_ex;
    logic                     lsu_commit_ready_ex_commit;
    logic                     no_st_pending_ex_commit;
    logic                     amo_valid_commit;
    // --------------
    // ID <-> COMMIT
    // --------------
    scoreboard_entry_t [NR_COMMIT_PORTS-1:0] commit_instr_id_commit;
    // --------------
    // COMMIT <-> ID
    // --------------
    logic [NR_COMMIT_PORTS-1:0][4:0]  waddr_commit_id;
    logic [NR_COMMIT_PORTS-1:0][63:0] wdata_commit_id;
    logic [NR_COMMIT_PORTS-1:0]       we_gpr_commit_id;
    logic [NR_COMMIT_PORTS-1:0]       we_fpr_commit_id;
    // --------------
    // CSR <-> *
    // --------------
    logic [4:0]               fflags_csr_commit;
    riscv::xs_t               fs;
    logic [2:0]               frm_csr_id_issue_ex;
    logic [6:0]               fprec_csr_ex;
    logic                     enable_translation_csr_ex;
    logic                     en_ld_st_translation_csr_ex;
    riscv::priv_lvl_t         ld_st_priv_lvl_csr_ex;
    logic                     sum_csr_ex;
    logic                     mxr_csr_ex;
    logic [43:0]              satp_ppn_csr_ex;
    logic [0:0]               asid_csr_ex;
    logic [11:0]              csr_addr_ex_csr;
    fu_op                     csr_op_commit_csr;
    logic [63:0]              csr_wdata_commit_csr;
    logic [63:0]              csr_rdata_csr_commit;
    exception_t               csr_exception_csr_commit;
    logic                     tvm_csr_id;
    logic                     tw_csr_id;
    logic                     tsr_csr_id;
    logic                     dcache_en_csr_nbdcache;
    logic                     csr_write_fflags_commit_cs;
    logic                     icache_en_csr;
    logic                     debug_mode;
    logic                     single_step_csr_commit;
    // ----------------------------
    // Performance Counters <-> *
    // ----------------------------
    logic [11:0]              addr_csr_perf;
    logic [63:0]              data_csr_perf, data_perf_csr;
    logic                     we_csr_perf;

    logic                     icache_flush_ctrl_cache;
    logic                     itlb_miss_ex_perf;
    logic                     dtlb_miss_ex_perf;
    logic                     dcache_miss_cache_perf;
    logic                     icache_miss_cache_perf;
    // --------------
    // CTRL <-> *
    // --------------
    logic                     set_pc_ctrl_pcgen;
    logic                     flush_csr_ctrl;
    logic                     flush_unissued_instr_ctrl_id;
    logic                     flush_ctrl_if;
    logic                     flush_ctrl_id;
    logic                     flush_ctrl_ex;
    logic                     flush_tlb_ctrl_ex;
    logic                     fence_i_commit_controller;
    logic                     fence_commit_controller;
    logic                     sfence_vma_commit_controller;
    logic                     halt_ctrl;
    logic                     halt_csr_ctrl;
    logic                     dcache_flush_ctrl_cache;
    logic                     dcache_flush_ack_cache_ctrl;
    logic                     set_debug_pc;
    logic                     flush_commit;
    logic                     flush_tlb;

    icache_areq_i_t           icache_areq_ex_cache;
    icache_areq_o_t           icache_areq_cache_ex;
    icache_dreq_i_t           icache_dreq_if_cache;
    icache_dreq_o_t           icache_dreq_cache_if;

    amo_req_t                 amo_req;
    amo_resp_t                amo_resp;
    logic                     sb_full;

    logic debug_req;
    // Disable debug during AMO commit
    assign debug_req = debug_req_i & ~amo_valid_commit;

    // ----------------
    // DCache <-> *
    // ----------------
    dcache_req_i_t [2:0]      dcache_req_ports_ex_cache;
    dcache_req_o_t [2:0]      dcache_req_ports_cache_ex;

    // --------------
    // Frontend
    // --------------
    frontend i_frontend (
        .flush_i             ( flush_ctrl_if                 ), // not entirely correct
        .flush_bp_i          ( 1'b0                          ),
        .debug_mode_i        ( debug_mode                    ),
        .boot_addr_i         ( boot_addr_i                   ),
        .icache_dreq_i       ( icache_dreq_cache_if          ),
        .icache_dreq_o       ( icache_dreq_if_cache          ),
        .resolved_branch_i   ( resolved_branch               ),
        .pc_commit_i         ( pc_commit                     ),
        .set_pc_commit_i     ( set_pc_ctrl_pcgen             ),
        .set_debug_pc_i      ( set_debug_pc                  ),
        .epc_i               ( epc_commit_pcgen              ),
        .eret_i              ( eret                          ),
        .trap_vector_base_i  ( trap_vector_base_commit_pcgen ),
        .ex_valid_i          ( ex_commit.valid               ),
        .fetch_entry_o       ( fetch_entry_if_id             ),
        .fetch_entry_valid_o ( fetch_valid_if_id             ),
        .fetch_ack_i         ( decode_ack_id_if              ),
        .*
    );

    // ---------
    // ID
    // ---------
    id_stage id_stage_i (
        .flush_i                    ( flush_ctrl_if                   ),

        .fetch_entry_i              ( fetch_entry_if_id               ),
        .fetch_entry_valid_i        ( fetch_valid_if_id               ),
        .decoded_instr_ack_o        ( decode_ack_id_if                ),

        .issue_entry_o              ( issue_entry_id_issue            ),
        .issue_entry_valid_o        ( issue_entry_valid_id_issue      ),
        .is_ctrl_flow_o             ( is_ctrl_fow_id_issue            ),
        .issue_instr_ack_i          ( issue_instr_issue_id            ),

        .priv_lvl_i                 ( priv_lvl                        ),
        .fs_i                       ( fs                              ),
        .frm_i                      ( frm_csr_id_issue_ex             ),
        .debug_mode_i               ( debug_mode                      ),
        .tvm_i                      ( tvm_csr_id                      ),
        .tw_i                       ( tw_csr_id                       ),
        .tsr_i                      ( tsr_csr_id                      ),

        .*
    );

    // ---------
    // Issue
    // ---------
    issue_stage #(
        .NR_ENTRIES                 ( NR_SB_ENTRIES                   ),
        .NR_WB_PORTS                ( NR_WB_PORTS                     )
    ) issue_stage_i (
        .clk_i,
        .rst_ni,
        .sb_full_o                  ( sb_full                         ),
        .flush_unissued_instr_i     ( flush_unissued_instr_ctrl_id    ),
        .flush_i                    ( flush_ctrl_id                   ),
        // ID Stage
        .decoded_instr_i            ( issue_entry_id_issue            ),
        .decoded_instr_valid_i      ( issue_entry_valid_id_issue      ),
        .is_ctrl_flow_i             ( is_ctrl_fow_id_issue            ),
        .decoded_instr_ack_o        ( issue_instr_issue_id            ),
        // Functional Units
        .fu_data_o                  ( fu_data_id_ex                   ),
        .pc_o                       ( pc_id_ex                        ),
        .is_compressed_instr_o      ( is_compressed_instr_id_ex       ),
        // fixed latency unit ready
        .flu_ready_i                ( flu_ready_ex_id                 ),
        // ALU
        .alu_valid_o                ( alu_valid_id_ex                 ),
        // Branches and Jumps
        .branch_valid_o             ( branch_valid_id_ex              ), // branch is valid
        .branch_predict_o           ( branch_predict_id_ex            ), // branch predict to ex
        .resolve_branch_i           ( resolve_branch_ex_id            ), // in order to resolve the branch
        // LSU
        .lsu_ready_i                ( lsu_ready_ex_id                 ),
        .lsu_valid_o                ( lsu_valid_id_ex                 ),
        // Multiplier
        .mult_valid_o               ( mult_valid_id_ex                ),
        // FPU
        .fpu_ready_i                ( fpu_ready_ex_id                 ),
        .fpu_valid_o                ( fpu_valid_id_ex                 ),
        .fpu_fmt_o                  ( fpu_fmt_id_ex                   ),
        .fpu_rm_o                   ( fpu_rm_id_ex                    ),
        // CSR
        .csr_valid_o                ( csr_valid_id_ex                 ),
        // Commit
        .resolved_branch_i          ( resolved_branch                 ),
        .trans_id_i                 ( {flu_trans_id_ex_id,  load_trans_id_ex_id,  store_trans_id_ex_id,   fpu_trans_id_ex_id }),
        .wbdata_i                   ( {flu_result_ex_id,    load_result_ex_id,    store_result_ex_id,       fpu_result_ex_id }),
        .ex_ex_i                    ( {flu_exception_ex_id, load_exception_ex_id, store_exception_ex_id, fpu_exception_ex_id }),
        .wb_valid_i                 ( {flu_valid_ex_id,     load_valid_ex_id,     store_valid_ex_id,         fpu_valid_ex_id }),

        .waddr_i                    ( waddr_commit_id               ),
        .wdata_i                    ( wdata_commit_id               ),
        .we_gpr_i                   ( we_gpr_commit_id              ),
        .we_fpr_i                   ( we_fpr_commit_id              ),
        .commit_instr_o             ( commit_instr_id_commit        ),
        .commit_ack_i               ( commit_ack                    ),
        .*
    );

    // ---------
    // EX
    // ---------
    ex_stage ex_stage_i (
        .clk_i                  ( clk_i                       ),
        .rst_ni                 ( rst_ni                      ),
        .flush_i                ( flush_ctrl_ex               ),
        .fu_data_i              ( fu_data_id_ex               ),
        .pc_i                   ( pc_id_ex                    ),
        .is_compressed_instr_i  ( is_compressed_instr_id_ex   ),
        // fixed latency units
        .flu_result_o           ( flu_result_ex_id            ),
        .flu_trans_id_o         ( flu_trans_id_ex_id          ),
        .flu_valid_o            ( flu_valid_ex_id             ),
        .flu_exception_o        ( flu_exception_ex_id         ),
        .flu_ready_o            ( flu_ready_ex_id             ),
        // ALU
        .alu_valid_i            ( alu_valid_id_ex             ),
        // Branches and Jumps
        .branch_valid_i         ( branch_valid_id_ex          ),
        .branch_predict_i       ( branch_predict_id_ex        ), // branch predict to ex
        .resolved_branch_o      ( resolved_branch             ),
        .resolve_branch_o       ( resolve_branch_ex_id        ),
        // CSR
        .csr_valid_i            ( csr_valid_id_ex             ),
        .csr_addr_o             ( csr_addr_ex_csr             ),
        .csr_commit_i           ( csr_commit_commit_ex        ), // from commit
        // MULT
        .mult_valid_i           ( mult_valid_id_ex            ),
        // LSU
        .lsu_ready_o            ( lsu_ready_ex_id             ),
        .lsu_valid_i            ( lsu_valid_id_ex             ),

        .load_result_o          ( load_result_ex_id           ),
        .load_trans_id_o        ( load_trans_id_ex_id         ),
        .load_valid_o           ( load_valid_ex_id            ),
        .load_exception_o       ( load_exception_ex_id        ),

        .store_result_o         ( store_result_ex_id          ),
        .store_trans_id_o       ( store_trans_id_ex_id        ),
        .store_valid_o          ( store_valid_ex_id           ),
        .store_exception_o      ( store_exception_ex_id       ),

        .lsu_commit_i           ( lsu_commit_commit_ex        ), // from commit
        .lsu_commit_ready_o     ( lsu_commit_ready_ex_commit  ), // to commit
        .no_st_pending_o        ( no_st_pending_ex_commit     ),
        // FPU
        .fpu_ready_o            ( fpu_ready_ex_id             ),
        .fpu_valid_i            ( fpu_valid_id_ex             ),
        .fpu_fmt_i              ( fpu_fmt_id_ex               ),
        .fpu_rm_i               ( fpu_rm_id_ex                ),
        .fpu_frm_i              ( frm_csr_id_issue_ex         ),
        .fpu_prec_i             ( fprec_csr_ex                ),
        .fpu_trans_id_o         ( fpu_trans_id_ex_id          ),
        .fpu_result_o           ( fpu_result_ex_id            ),
        .fpu_valid_o            ( fpu_valid_ex_id             ),
        .fpu_exception_o        ( fpu_exception_ex_id         ),
        .amo_valid_commit_i     ( amo_valid_commit            ),
        .amo_req_o              ( amo_req                     ),
        .amo_resp_i             ( amo_resp                    ),
        // Performance counters
        .itlb_miss_o            ( itlb_miss_ex_perf           ),
        .dtlb_miss_o            ( dtlb_miss_ex_perf           ),
        // Memory Management
        .enable_translation_i   ( enable_translation_csr_ex   ), // from CSR
        .en_ld_st_translation_i ( en_ld_st_translation_csr_ex ),
        .flush_tlb_i            ( flush_tlb_ctrl_ex           ),
        .priv_lvl_i             ( priv_lvl                    ), // from CSR
        .ld_st_priv_lvl_i       ( ld_st_priv_lvl_csr_ex       ), // from CSR
        .sum_i                  ( sum_csr_ex                  ), // from CSR
        .mxr_i                  ( mxr_csr_ex                  ), // from CSR
        .satp_ppn_i             ( satp_ppn_csr_ex             ), // from CSR
        .asid_i                 ( asid_csr_ex                 ), // from CSR
        .icache_areq_i          ( icache_areq_cache_ex        ),
        .icache_areq_o          ( icache_areq_ex_cache        ),
        // DCACHE interfaces
        .dcache_req_ports_i     ( dcache_req_ports_cache_ex   ),
        .dcache_req_ports_o     ( dcache_req_ports_ex_cache   )
    );

    // ---------
    // Commit
    // ---------
    commit_stage commit_stage_i (
        .clk_i,
        .rst_ni,
        .halt_i                 ( halt_ctrl                     ),
        .flush_dcache_i         ( dcache_flush_ctrl_cache       ),
        .exception_o            ( ex_commit                     ),
        .dirty_fp_state_o       ( dirty_fp_state                ),
        .debug_mode_i           ( debug_mode                    ),
        .debug_req_i            ( debug_req                     ),
        .single_step_i          ( single_step_csr_commit        ),
        .commit_instr_i         ( commit_instr_id_commit        ),
        .commit_ack_o           ( commit_ack                    ),
        .no_st_pending_i        ( no_st_pending_ex_commit       ),
        .waddr_o                ( waddr_commit_id               ),
        .wdata_o                ( wdata_commit_id               ),
        .we_gpr_o               ( we_gpr_commit_id              ),
        .we_fpr_o               ( we_fpr_commit_id              ),
        .commit_lsu_o           ( lsu_commit_commit_ex          ),
        .commit_lsu_ready_i     ( lsu_commit_ready_ex_commit    ),
        .amo_valid_commit_o     ( amo_valid_commit              ),
        .amo_resp_i             ( amo_resp                      ),
        .commit_csr_o           ( csr_commit_commit_ex          ),
        .pc_o                   ( pc_commit                     ),
        .csr_op_o               ( csr_op_commit_csr             ),
        .csr_wdata_o            ( csr_wdata_commit_csr          ),
        .csr_rdata_i            ( csr_rdata_csr_commit          ),
        .csr_write_fflags_o     ( csr_write_fflags_commit_cs    ),
        .csr_exception_i        ( csr_exception_csr_commit      ),
        .fence_i_o              ( fence_i_commit_controller     ),
        .fence_o                ( fence_commit_controller       ),
        .sfence_vma_o           ( sfence_vma_commit_controller  ),
        .flush_commit_o         ( flush_commit                  ),
        .*
    );

    // ---------
    // CSR
    // ---------
    csr_regfile #(
        .ASID_WIDTH             ( ASID_WIDTH                    )
    ) csr_regfile_i (
        .flush_o                ( flush_csr_ctrl                ),
        .flush_tlb_o            ( flush_tlb                     ),
        .halt_csr_o             ( halt_csr_ctrl                 ),
        .commit_instr_i         ( commit_instr_id_commit        ),
        .commit_ack_i           ( commit_ack                    ),
        .ex_i                   ( ex_commit                     ),
        .csr_op_i               ( csr_op_commit_csr             ),
        .csr_write_fflags_i     ( csr_write_fflags_commit_cs    ),
        .dirty_fp_state_i       ( dirty_fp_state                ),
        .csr_addr_i             ( csr_addr_ex_csr               ),
        .csr_wdata_i            ( csr_wdata_commit_csr          ),
        .csr_rdata_o            ( csr_rdata_csr_commit          ),
        .pc_i                   ( pc_commit                     ),
        .csr_exception_o        ( csr_exception_csr_commit      ),
        .epc_o                  ( epc_commit_pcgen              ),
        .eret_o                 ( eret                          ),
        .set_debug_pc_o         ( set_debug_pc                  ),
        .trap_vector_base_o     ( trap_vector_base_commit_pcgen ),
        .priv_lvl_o             ( priv_lvl                      ),
        .fs_o                   ( fs                            ),
        .fflags_o               ( fflags_csr_commit             ),
        .frm_o                  ( frm_csr_id_issue_ex           ),
        .fprec_o                ( fprec_csr_ex                  ),
        .ld_st_priv_lvl_o       ( ld_st_priv_lvl_csr_ex         ),
        .en_translation_o       ( enable_translation_csr_ex     ),
        .en_ld_st_translation_o ( en_ld_st_translation_csr_ex   ),
        .sum_o                  ( sum_csr_ex                    ),
        .mxr_o                  ( mxr_csr_ex                    ),
        .satp_ppn_o             ( satp_ppn_csr_ex               ),
        .asid_o                 ( asid_csr_ex                   ),
        .tvm_o                  ( tvm_csr_id                    ),
        .tw_o                   ( tw_csr_id                     ),
        .tsr_o                  ( tsr_csr_id                    ),
        .debug_mode_o           ( debug_mode                    ),
        .single_step_o          ( single_step_csr_commit        ),
        .dcache_en_o            ( dcache_en_csr_nbdcache        ),
        .icache_en_o            ( icache_en_csr                 ),
        .perf_addr_o            ( addr_csr_perf                 ),
        .perf_data_o            ( data_csr_perf                 ),
        .perf_data_i            ( data_perf_csr                 ),
        .perf_we_o              ( we_csr_perf                   ),
        .debug_req_i            ( debug_req                     ),
        .ipi_i,
        .irq_i,
        .time_irq_i,
        .*
    );

    // ------------------------
    // Performance Counters
    // ------------------------
    perf_counters i_perf_counters (
        .clk_i             ( clk_i                  ),
        .rst_ni            ( rst_ni                 ),
        .debug_mode_i      ( debug_mode             ),
        .addr_i            ( addr_csr_perf          ),
        .we_i              ( we_csr_perf            ),
        .data_i            ( data_csr_perf          ),
        .data_o            ( data_perf_csr          ),
        .commit_instr_i    ( commit_instr_id_commit ),
        .commit_ack_i      ( commit_ack             ),

        .l1_icache_miss_i  ( icache_miss_cache_perf ),
        .l1_dcache_miss_i  ( dcache_miss_cache_perf ),
        .itlb_miss_i       ( itlb_miss_ex_perf      ),
        .dtlb_miss_i       ( dtlb_miss_ex_perf      ),
        .sb_full_i         ( sb_full                ),
        .if_empty_i        ( ~fetch_valid_if_id     ),
        .ex_i              ( ex_commit              ),
        .eret_i            ( eret                   ),
        .resolved_branch_i ( resolved_branch        )
    );

    // ------------
    // Controller
    // ------------
    controller controller_i (
        // flush ports
        .set_pc_commit_o        ( set_pc_ctrl_pcgen             ),
        .flush_unissued_instr_o ( flush_unissued_instr_ctrl_id  ),
        .flush_if_o             ( flush_ctrl_if                 ),
        .flush_id_o             ( flush_ctrl_id                 ),
        .flush_ex_o             ( flush_ctrl_ex                 ),
        .flush_tlb_o            ( flush_tlb_ctrl_ex             ),
        .flush_dcache_o         ( dcache_flush_ctrl_cache       ),
        .flush_dcache_ack_i     ( dcache_flush_ack_cache_ctrl   ),

        .halt_csr_i             ( halt_csr_ctrl                 ),
        .halt_o                 ( halt_ctrl                     ),
        // control ports
        .eret_i                 ( eret                          ),
        .ex_valid_i             ( ex_commit.valid               ),
        .set_debug_pc_i         ( set_debug_pc                  ),
        .flush_csr_i            ( flush_csr_ctrl                ),
        .flush_tlb_i            ( flush_tlb                     ),
        .resolved_branch_i      ( resolved_branch               ),
        .fence_i_i              ( fence_i_commit_controller     ),
        .fence_i                ( fence_commit_controller       ),
        .sfence_vma_i           ( sfence_vma_commit_controller  ),
        .flush_commit_i         ( flush_commit                  ),

        .flush_icache_o         ( icache_flush_ctrl_cache       ),
        .*
    );

    // -------------------
    // Cache Subsystem
    // -------------------
    std_cache_subsystem #(
        .CACHE_START_ADDR      ( CACHE_START_ADDR                      )
    ) i_std_cache_subsystem (
        // to D$
        .clk_i                 ( clk_i                                 ),
        .rst_ni                ( rst_ni                                ),
        .priv_lvl_i            ( priv_lvl                              ),
        // I$
        .icache_en_i           ( icache_en_csr                         ),
        .icache_flush_i        ( icache_flush_ctrl_cache               ),
        .icache_miss_o         ( icache_miss_cache_perf                ),
        .icache_areq_i         ( icache_areq_ex_cache                  ),
        .icache_areq_o         ( icache_areq_cache_ex                  ),
        .icache_dreq_i         ( icache_dreq_if_cache                  ),
        .icache_dreq_o         ( icache_dreq_cache_if                  ),
        // D$
        .dcache_enable_i       ( dcache_en_csr_nbdcache                ),
        .dcache_flush_i        ( dcache_flush_ctrl_cache               ),
        .dcache_flush_ack_o    ( dcache_flush_ack_cache_ctrl           ),
        // to commit stage
        .amo_req_i             ( amo_req                               ),
        .amo_resp_o            ( amo_resp                              ),
        .dcache_miss_o         ( dcache_miss_cache_perf                ),
        // from PTW, Load Unit  and Store Unit
        .dcache_req_ports_i    ( dcache_req_ports_ex_cache             ),
        .dcache_req_ports_o    ( dcache_req_ports_cache_ex             ),
        // memory side
        .axi_req_o             ( axi_req_o                             ),
        .axi_resp_i            ( axi_resp_i                            )
  );

    // -------------------
    // Instruction Tracer
    // -------------------
    //pragma translate_off
    `ifndef VERILATOR
    instruction_tracer_if tracer_if (clk_i);
    // assign instruction tracer interface
    // control signals
    assign tracer_if.rstn              = rst_ni;
    assign tracer_if.flush_unissued    = flush_unissued_instr_ctrl_id;
    assign tracer_if.flush             = flush_ctrl_ex;
    // fetch
    assign tracer_if.instruction       = id_stage_i.compressed_decoder_i.instr_o;
    assign tracer_if.fetch_valid       = id_stage_i.instr_realigner_i.fetch_entry_valid_o;
    assign tracer_if.fetch_ack         = id_stage_i.instr_realigner_i.fetch_ack_i;
    // Issue
    assign tracer_if.issue_ack         = issue_stage_i.i_scoreboard.issue_ack_i;
    assign tracer_if.issue_sbe         = issue_stage_i.i_scoreboard.issue_instr_o;
    // write-back
    assign tracer_if.waddr             = waddr_commit_id;
    assign tracer_if.wdata             = wdata_commit_id;
    assign tracer_if.we_gpr            = we_gpr_commit_id;
    assign tracer_if.we_fpr            = we_fpr_commit_id;
    // commit
    assign tracer_if.commit_instr      = commit_instr_id_commit;
    assign tracer_if.commit_ack        = commit_ack;
    // branch predict
    assign tracer_if.resolve_branch    = resolved_branch;
    // address translation
    // stores
    assign tracer_if.st_valid          = ex_stage_i.lsu_i.i_store_unit.store_buffer_i.valid_i;
    assign tracer_if.st_paddr          = ex_stage_i.lsu_i.i_store_unit.store_buffer_i.paddr_i;
    // loads
    assign tracer_if.ld_valid          = ex_stage_i.lsu_i.i_load_unit.req_port_o.tag_valid;
    assign tracer_if.ld_kill           = ex_stage_i.lsu_i.i_load_unit.req_port_o.kill_req;
    assign tracer_if.ld_paddr          = ex_stage_i.lsu_i.i_load_unit.paddr_i;
    // exceptions
    assign tracer_if.exception         = commit_stage_i.exception_o;
    // assign current privilege level
    assign tracer_if.priv_lvl          = priv_lvl;
    assign tracer_if.debug_mode        = debug_mode;
<<<<<<< HEAD
    instr_tracer instr_tracer_i (tracer_if, cluster_id_i, core_id_i);
=======
    instr_tracer instr_tracer_i (tracer_if, hart_id_i);
>>>>>>> 8401bb99

    program instr_tracer (
            instruction_tracer_if tracer_if,
            input logic [63:0]    hart_id_i
        );

        instruction_tracer it = new (tracer_if, 1'b0);

        initial begin
            #15ns;
            it.create_file(hart_id_i);
            it.trace();
        end

        final begin
            it.close();
        end
    endprogram
    // mock tracer for Verilator, to be used with spike-dasm
    `else

    int f;
    logic [63:0] cycles;

    initial begin
        f = $fopen("trace_hart_00.dasm", "w");
    end

    always_ff @(posedge clk_i or negedge rst_ni) begin
        if (~rst_ni) begin
            cycles <= 0;
        end else begin
            string mode = "";
            if (debug_mode) mode = "D";
            else begin
                case (priv_lvl)
                riscv::PRIV_LVL_M: mode = "M";
                riscv::PRIV_LVL_S: mode = "S";
                riscv::PRIV_LVL_U: mode = "U";
                endcase
            end
            for (int i = 0; i < NR_COMMIT_PORTS; i++) begin
                if (commit_ack[i] && !commit_instr_id_commit[i].ex.valid) begin
                    $fwrite(f, "%d 0x%0h %s (0x%h) DASM(%h)\n", cycles, commit_instr_id_commit[i].pc, mode, commit_instr_id_commit[i].ex.tval[31:0], commit_instr_id_commit[i].ex.tval[31:0]);
                end else if (commit_ack[i] && commit_instr_id_commit[i].ex.valid) begin
                    if (commit_instr_id_commit[i].ex.cause == 2) begin
                        $fwrite(f, "Exception Cause: Illegal Instructions, DASM(%h) PC=%h\n", commit_instr_id_commit[i].ex.tval[31:0], commit_instr_id_commit[i].pc);
                    end else begin
                        if (debug_mode) begin
                            $fwrite(f, "%d 0x%0h %s (0x%h) DASM(%h)\n", cycles, commit_instr_id_commit[i].pc, mode, commit_instr_id_commit[i].ex.tval[31:0], commit_instr_id_commit[i].ex.tval[31:0]);
                        end else begin
                            $fwrite(f, "Exception Cause: %5d, DASM(%h) PC=%h\n", commit_instr_id_commit[i].ex.cause, commit_instr_id_commit[i].ex.tval[31:0], commit_instr_id_commit[i].pc);
                        end
                    end
                end
            end
            cycles <= cycles + 1;
        end
    end

    final begin
        $fclose(f);
    end
    `endif
    //pragma translate_on

endmodule // ariane
<|MERGE_RESOLUTION|>--- conflicted
+++ resolved
@@ -194,7 +194,6 @@
     logic                     dcache_flush_ack_cache_ctrl;
     logic                     set_debug_pc;
     logic                     flush_commit;
-    logic                     flush_tlb;
 
     icache_areq_i_t           icache_areq_ex_cache;
     icache_areq_o_t           icache_areq_cache_ex;
@@ -447,7 +446,6 @@
         .ASID_WIDTH             ( ASID_WIDTH                    )
     ) csr_regfile_i (
         .flush_o                ( flush_csr_ctrl                ),
-        .flush_tlb_o            ( flush_tlb                     ),
         .halt_csr_o             ( halt_csr_ctrl                 ),
         .commit_instr_i         ( commit_instr_id_commit        ),
         .commit_ack_i           ( commit_ack                    ),
@@ -540,7 +538,6 @@
         .ex_valid_i             ( ex_commit.valid               ),
         .set_debug_pc_i         ( set_debug_pc                  ),
         .flush_csr_i            ( flush_csr_ctrl                ),
-        .flush_tlb_i            ( flush_tlb                     ),
         .resolved_branch_i      ( resolved_branch               ),
         .fence_i_i              ( fence_i_commit_controller     ),
         .fence_i                ( fence_commit_controller       ),
@@ -626,11 +623,7 @@
     // assign current privilege level
     assign tracer_if.priv_lvl          = priv_lvl;
     assign tracer_if.debug_mode        = debug_mode;
-<<<<<<< HEAD
-    instr_tracer instr_tracer_i (tracer_if, cluster_id_i, core_id_i);
-=======
     instr_tracer instr_tracer_i (tracer_if, hart_id_i);
->>>>>>> 8401bb99
 
     program instr_tracer (
             instruction_tracer_if tracer_if,
